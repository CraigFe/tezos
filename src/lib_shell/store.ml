(*****************************************************************************)
(*                                                                           *)
(* Open Source License                                                       *)
(* Copyright (c) 2018 Dynamic Ledger Solutions, Inc. <contact@tezos.com>     *)
(*                                                                           *)
(* Permission is hereby granted, free of charge, to any person obtaining a   *)
(* copy of this software and associated documentation files (the "Software"),*)
(* to deal in the Software without restriction, including without limitation *)
(* the rights to use, copy, modify, merge, publish, distribute, sublicense,  *)
(* and/or sell copies of the Software, and to permit persons to whom the     *)
(* Software is furnished to do so, subject to the following conditions:      *)
(*                                                                           *)
(* The above copyright notice and this permission notice shall be included   *)
(* in all copies or substantial portions of the Software.                    *)
(*                                                                           *)
(* THE SOFTWARE IS PROVIDED "AS IS", WITHOUT WARRANTY OF ANY KIND, EXPRESS OR*)
(* IMPLIED, INCLUDING BUT NOT LIMITED TO THE WARRANTIES OF MERCHANTABILITY,  *)
(* FITNESS FOR A PARTICULAR PURPOSE AND NONINFRINGEMENT. IN NO EVENT SHALL   *)
(* THE AUTHORS OR COPYRIGHT HOLDERS BE LIABLE FOR ANY CLAIM, DAMAGES OR OTHER*)
(* LIABILITY, WHETHER IN AN ACTION OF CONTRACT, TORT OR OTHERWISE, ARISING   *)
(* FROM, OUT OF OR IN CONNECTION WITH THE SOFTWARE OR THE USE OR OTHER       *)
(* DEALINGS IN THE SOFTWARE.                                                 *)
(*                                                                           *)
(*****************************************************************************)

type t = Raw_store.t
type global_store = t

(**************************************************************************
 * Configuration setup we need to save in order to avoid wrong changes.
 **************************************************************************)

module Configuration = struct

  module History_mode = Store_helpers.Make_single_store
      (Raw_store)
      (struct let name = ["history_mode"] end)
      (Store_helpers.Make_value(History_mode))

end

(**************************************************************************
 * Net store under "chain/"
 **************************************************************************)

module Chain = struct

  type store = global_store * Chain_id.t
  let get s id = (s, id)

  module Indexed_store =
    Store_helpers.Make_indexed_substore
      (Store_helpers.Make_substore(Raw_store)(struct let name = ["chain"] end))
      (Chain_id)

  let destroy = Indexed_store.remove_all
  let list t =
    Indexed_store.fold_indexes t ~init:[]
      ~f:(fun h acc -> Lwt.return (h :: acc))

  module Genesis_hash =
    Store_helpers.Make_single_store
      (Indexed_store.Store)
      (struct let name = ["genesis" ; "hash"] end)
      (Store_helpers.Make_value(Block_hash))

  module Genesis_time =
    Store_helpers.Make_single_store
      (Indexed_store.Store)
      (struct let name = ["genesis" ; "time"] end)
      (Store_helpers.Make_value(Time.Protocol))

  module Genesis_protocol =
    Store_helpers.Make_single_store
      (Indexed_store.Store)
      (struct let name = ["genesis" ; "protocol"] end)
      (Store_helpers.Make_value(Protocol_hash))

  module Genesis_test_protocol =
    Store_helpers.Make_single_store
      (Indexed_store.Store)
      (struct let name = ["genesis" ; "test_protocol"] end)
      (Store_helpers.Make_value(Protocol_hash))

  module Expiration =
    Store_helpers.Make_single_store
      (Indexed_store.Store)
      (struct let name = ["expiration"] end)
      (Store_helpers.Make_value(Time.Protocol))

  module Allow_forked_chain =
    Indexed_store.Make_set (struct let name = ["allow_forked_chain"] end)

  module Protocol_index =
    Store_helpers.Make_indexed_substore
      (Store_helpers.Make_substore
         (Indexed_store.Store)
         (struct let name = ["protocol" ; "level"] end))
      (Store_helpers.Integer_index)

  module Protocol_hash =
    Protocol_index.Make_map
      (struct let name = ["hash"] end)
      (Store_helpers.Make_value(struct
         type t = Protocol_hash.t
         let encoding = Protocol_hash.encoding
       end))
end

(**************************************************************************
 * Temporary test chain forking block store under "forking_block_hash/"
 **************************************************************************)

module Forking_block_hash =
  Store_helpers.Make_map
    (Store_helpers.Make_substore
       (Raw_store)
       (struct let name = ["forking_block_hash"] end))
    (Chain_id)
    (Store_helpers.Make_value(Block_hash))

(**************************************************************************
 * Block_header store under "chain/<id>/blocks/"
 **************************************************************************)

module Block = struct

  type store = Chain.store
  let get x = x

  module Indexed_store =
    Store_helpers.Make_indexed_substore
      (Store_helpers.Make_substore
         (Chain.Indexed_store.Store)
         (struct let name = ["blocks"] end))
      (Block_hash)

  type contents = {
<<<<<<< HEAD
    header: Block_header.t ;
=======
    header : Block_header.t ;
>>>>>>> 6ffabdd8
    message: string option ;
    max_operations_ttl: int ;
    last_allowed_fork_level: Int32.t ;
    context: Context_hash.t ;
    metadata: MBytes.t ;
  }

  module Contents =
    Store_helpers.Make_single_store
      (Indexed_store.Store)
      (struct let name = ["contents"] end)
      (Store_helpers.Make_value(struct
         type t = contents
         let encoding =
           let open Data_encoding in
           conv
             (fun { header ; message ; max_operations_ttl ;
                    last_allowed_fork_level ;
                    context ; metadata } ->
               (message, max_operations_ttl, last_allowed_fork_level,
                context, metadata, header ))
             (fun (message, max_operations_ttl, last_allowed_fork_level,
                   context, metadata, header ) ->
               { header ; message ; max_operations_ttl ;
                 last_allowed_fork_level ;
                 context ; metadata })
             (obj6
                (opt "message" string)
                (req "max_operations_ttl" uint16)
                (req "last_allowed_fork_level" int32)
                (req "context" Context_hash.encoding)
                (req "metadata" bytes)
                (req "header" Block_header.encoding))
<<<<<<< HEAD
=======
       end))

  type pruned_contents = {
    header : Block_header.t ;
  }

  module Pruned_contents =
    Store_helpers.Make_single_store
      (Indexed_store.Store)
      (struct let name = ["pruned_contents"] end)
      (Store_helpers.Make_value(struct
         type t = pruned_contents
         let encoding =
           let open Data_encoding in
           conv
             (fun { header } -> header)
             (fun header -> { header })
             (obj1 (req "header" Block_header.encoding))
>>>>>>> 6ffabdd8
       end))

  module Operations_index =
    Store_helpers.Make_indexed_substore
      (Store_helpers.Make_substore
         (Indexed_store.Store)
         (struct let name = ["operations"] end))
      (Store_helpers.Integer_index)

  module Operation_hashes =
    Operations_index.Make_map
      (struct let name = ["hashes"] end)
      (Store_helpers.Make_value(struct
         type t = Operation_hash.t list
         let encoding = Data_encoding.list Operation_hash.encoding
       end))

  module Operations =
    Operations_index.Make_map
      (struct let name = ["contents"] end)
      (Store_helpers.Make_value(struct
         type t = Operation.t list
         let encoding = Data_encoding.(list (dynamic_size Operation.encoding))
       end))

  module Operations_metadata =
    Operations_index.Make_map
      (struct let name = ["metadata"] end)
      (Store_helpers.Make_value(struct
         type t = MBytes.t list
         let encoding = Data_encoding.(list bytes)
       end))

  type invalid_block = {
    level: int32 ;
    errors: Error_monad.error list ;
  }

  module Invalid_block =
    Store_helpers.Make_map
      (Store_helpers.Make_substore
         (Chain.Indexed_store.Store)
         (struct let name = ["invalid_blocks"] end))
      (Block_hash)
      (Store_helpers.Make_value(struct
         type t = invalid_block
         let encoding =
           let open Data_encoding in
           conv
             (fun { level ; errors } -> (level, errors))
             (fun (level, errors) -> { level ; errors })
             (tup2 int32 (list Error_monad.error_encoding))
       end))

  let register s =
    Base58.register_resolver Block_hash.b58check_encoding begin fun str ->
      let pstr = Block_hash.prefix_path str in
      Chain.Indexed_store.fold_indexes s ~init:[]
        ~f:begin fun chain acc ->
          Indexed_store.resolve_index (s, chain) pstr >>= fun l ->
          Lwt.return (List.rev_append l acc)
        end
    end

  module Predecessors =
    Store_helpers.Make_map
      (Store_helpers.Make_substore
         (Indexed_store.Store)
         (struct let name = ["predecessors"] end))
      (Store_helpers.Integer_index)
      (Store_helpers.Make_value(Block_hash))

end


(**************************************************************************
 * Blockchain data
 **************************************************************************)

module Chain_data = struct

  type store = Chain.store
  let get s = s

  module Known_heads =
    Store_helpers.Make_buffered_set
      (Store_helpers.Make_substore
         (Chain.Indexed_store.Store)
         (struct let name = ["known_heads"] end))
      (Block_hash)
      (Block_hash.Set)

  module Current_head =
    Store_helpers.Make_single_store
      (Chain.Indexed_store.Store)
      (struct let name = ["current_head"] end)
      (Store_helpers.Make_value(Block_hash))

  module In_main_branch =
    Store_helpers.Make_single_store
      (Block.Indexed_store.Store)
      (struct let name = ["in_chain"] end)
      (Store_helpers.Make_value(Block_hash)) (* successor *)

  module Checkpoint =
    Store_helpers.Make_single_store
      (Chain.Indexed_store.Store)
      (struct let name = ["checkpoint"] end)
      (Store_helpers.Make_value(Block_header))

  module Save_point =
    Store_helpers.Make_single_store
      (Chain.Indexed_store.Store)
      (struct let name = ["save_point"] end)
      (Store_helpers.Make_value(struct
         type t = Int32.t * Block_hash.t
         let encoding =
           let open Data_encoding in
           tup2 int32 Block_hash.encoding
       end))

  module Caboose =
    Store_helpers.Make_single_store
      (Chain.Indexed_store.Store)
      (struct let name = ["caboose"] end)
      (Store_helpers.Make_value(struct
         type t = Int32.t * Block_hash.t
         let encoding =
           let open Data_encoding in
           tup2 int32 Block_hash.encoding
       end))

end


(**************************************************************************
 * Protocol store under "protocols/"
 **************************************************************************)

module Protocol = struct

  type store = global_store
  let get x = x

  module Indexed_store =
    Store_helpers.Make_indexed_substore
      (Store_helpers.Make_substore
         (Raw_store)
         (struct let name = ["protocols"] end))
      (Protocol_hash)

  module Contents =
    Indexed_store.Make_map
      (struct let name = ["contents"] end)
      (Store_helpers.Make_value(Protocol))

  module RawContents =
    Store_helpers.Make_single_store
      (Indexed_store.Store)
      (struct let name = ["contents"] end)
      (Store_helpers.Raw_value)

  let register s =
    Base58.register_resolver Protocol_hash.b58check_encoding begin fun str ->
      let pstr = Protocol_hash.prefix_path str in
      Indexed_store.resolve_index s pstr
    end

end

let init ?mapsize dir =
  Raw_store.init ?mapsize dir >>=? fun s ->
  Block.register s ;
  Protocol.register s ;
  return s

let close = Raw_store.close

let open_with_atomic_rw = Raw_store.open_with_atomic_rw
let with_atomic_rw = Raw_store.with_atomic_rw<|MERGE_RESOLUTION|>--- conflicted
+++ resolved
@@ -136,11 +136,7 @@
       (Block_hash)
 
   type contents = {
-<<<<<<< HEAD
-    header: Block_header.t ;
-=======
     header : Block_header.t ;
->>>>>>> 6ffabdd8
     message: string option ;
     max_operations_ttl: int ;
     last_allowed_fork_level: Int32.t ;
@@ -174,8 +170,6 @@
                 (req "context" Context_hash.encoding)
                 (req "metadata" bytes)
                 (req "header" Block_header.encoding))
-<<<<<<< HEAD
-=======
        end))
 
   type pruned_contents = {
@@ -194,7 +188,6 @@
              (fun { header } -> header)
              (fun header -> { header })
              (obj1 (req "header" Block_header.encoding))
->>>>>>> 6ffabdd8
        end))
 
   module Operations_index =
