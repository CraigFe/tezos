--- conflicted
+++ resolved
@@ -17,11 +17,7 @@
   "alcotest-lwt" { test }
   "tezos-embedded-protocol-demo" { test }
   "tezos-protocol-environment" { test }
-<<<<<<< HEAD
-  "tezos-protocol-001-PtCJ7pwo" { test }
-=======
   "tezos-protocol-002-PtEmHRqt" { test }
->>>>>>> 9cfe92c2
 ]
 build: [
   [ "jbuilder" "build" "-p" name "-j" jobs ]
