--- conflicted
+++ resolved
@@ -86,13 +86,7 @@
           pipeline.chain_db ~peer:pipeline.peer_id
           hash ()
       end >>=? fun header ->
-<<<<<<< HEAD
-      fail_unless
-        (Time.(now () >= header.shell.timestamp))
-        (Future_block_header hash) >>=? fun () ->
-=======
       assert_acceptable_header pipeline hash header >>=? fun () ->
->>>>>>> aa1450d8
       lwt_debug "fetched block header %a from peer %a."
         Block_hash.pp_short hash
         P2p_peer.Id.pp_short pipeline.peer_id >>= fun () ->
@@ -131,18 +125,12 @@
         P2p_peer.Id.pp_short pipeline.peer_id >>= fun () ->
       Lwt_canceler.cancel pipeline.canceler >>= fun () ->
       Lwt.return_unit
-<<<<<<< HEAD
-  | Error [ Future_block_header bh ] ->
-      lwt_log_notice "Block locator %a from peer %a contains future blocks."
-        Block_hash.pp_short bh
-=======
   | Error [ Future_block_header { block; block_time; time } ] ->
       lwt_log_notice "Block locator %a from peer %a contains future blocks. \
                       local time: %a, block time: %a"
         Block_hash.pp_short block
         Time.pp_hum time
         Time.pp_hum block_time
->>>>>>> aa1450d8
         P2p_peer.Id.pp_short pipeline.peer_id >>= fun () ->
       Lwt_canceler.cancel pipeline.canceler >>= fun () ->
       Lwt.return_unit
