
PACKAGES:=$(patsubst %.opam,%,$(notdir $(shell find src vendors -name \*.opam -print)))

active_protocol_versions := $(shell cat active_protocol_versions)
active_protocol_directories := $(shell tr -- - _ < active_protocol_versions)

current_opam_version := $(shell opam --version)
include scripts/version.sh

ifeq ($(filter ${opam_version}.%,${current_opam_version}),)
$(error Unexpected opam version (found: ${current_opam_version}, expected: ${opam_version}.*))
endif

current_ocaml_version := $(shell opam exec -- ocamlc -version)

all: generate_dune
ifneq (${current_ocaml_version},${ocaml_version})
	$(error Unexpected ocaml version (found: ${current_ocaml_version}, expected: ${ocaml_version}))
endif
	@dune build \
		src/bin_node/main.exe \
		src/bin_client/main_client.exe \
		src/bin_client/main_admin.exe \
		src/bin_signer/main_signer.exe \
		src/lib_protocol_compiler/main_native.exe \
		$(foreach p, $(active_protocol_directories), src/proto_$(p)/bin_baker/main_baker_$(p).exe) \
		$(foreach p, $(active_protocol_directories), src/proto_$(p)/bin_endorser/main_endorser_$(p).exe) \
		$(foreach p, $(active_protocol_directories), src/proto_$(p)/bin_accuser/main_accuser_$(p).exe)
	@cp _build/default/src/bin_node/main.exe tezos-node
	@cp _build/default/src/bin_client/main_client.exe tezos-client
	@cp _build/default/src/bin_client/main_admin.exe tezos-admin-client
	@cp _build/default/src/bin_signer/main_signer.exe tezos-signer
	@cp _build/default/src/lib_protocol_compiler/main_native.exe tezos-protocol-compiler
	@for p in $(active_protocol_directories) ; do \
	   cp _build/default/src/proto_$$p/bin_baker/main_baker_$$p.exe tezos-baker-`echo $$p | tr -- _ -` ; \
	   cp _build/default/src/proto_$$p/bin_endorser/main_endorser_$$p.exe tezos-endorser-`echo $$p | tr -- _ -` ; \
	   cp _build/default/src/proto_$$p/bin_accuser/main_accuser_$$p.exe tezos-accuser-`echo $$p | tr -- _ -` ; \
	 done

<<<<<<< HEAD
PROTOCOLS := 000_Ps9mPmXa 001_PtCJ7pwo 002_PsYLVpVv 003_PsddFKi3 004_Pt24m4xi demo
=======
PROTOCOLS := genesis alpha demo
>>>>>>> 6ffabdd8
DUNE_INCS=$(patsubst %,src/proto_%/lib_protocol/dune.inc, ${PROTOCOLS})

generate_dune: ${DUNE_INCS}

${DUNE_INCS}:: src/proto_%/lib_protocol/dune.inc: \
  src/proto_%/lib_protocol/TEZOS_PROTOCOL
	dune build @$(dir $@)/runtest_dune_template --auto-promote
	touch $@

all.pkg: generate_dune
	@dune build \
	    $(patsubst %.opam,%.install, $(shell find src vendors -name \*.opam -print))

$(addsuffix .pkg,${PACKAGES}): %.pkg:
	@dune build \
	    $(patsubst %.opam,%.install, $(shell find src vendors -name $*.opam -print))

$(addsuffix .test,${PACKAGES}): %.test:
	@dune build \
	    @$(patsubst %/$*.opam,%,$(shell find src vendors -name $*.opam))/runtest

doc-html: all
	@dune build @doc
	@./tezos-client -protocol PsddFKi32cMJ2qPjf43Qv5GDWLDPZb3T3bF6fLKiF5HtvHNU7aP man -verbosity 3 -format html | sed "s#${HOME}#\$$HOME#g" > docs/api/tezos-client.html
	@./tezos-admin-client man -verbosity 3 -format html | sed "s#${HOME}#\$$HOME#g" > docs/api/tezos-admin-client.html
	@./tezos-signer man -verbosity 3 -format html | sed "s#${HOME}#\$$HOME#g" > docs/api/tezos-signer.html
	@./tezos-baker-alpha man -verbosity 3 -format html | sed "s#${HOME}#\$$HOME#g" > docs/api/tezos-baker-alpha.html
	@./tezos-endorser-alpha man -verbosity 3 -format html | sed "s#${HOME}#\$$HOME#g" > docs/api/tezos-endorser-alpha.html
	@./tezos-accuser-alpha man -verbosity 3 -format html | sed "s#${HOME}#\$$HOME#g" > docs/api/tezos-accuser-alpha.html
	@mkdir -p $$(pwd)/docs/_build/api/odoc
	@rm -rf $$(pwd)/docs/_build/api/odoc/*
	@cp -r $$(pwd)/_build/default/_doc/* $$(pwd)/docs/_build/api/odoc/
	@${MAKE} -C docs html
	@echo '@media (min-width: 745px) {.content {margin-left: 4ex}}' >> $$(pwd)/docs/_build/api/odoc/_html/odoc.css
	@sed -e 's/@media only screen and (max-width: 95ex) {/@media only screen and (max-width: 744px) {/' $$(pwd)/docs/_build/api/odoc/_html/odoc.css > $$(pwd)/docs/_build/api/odoc/_html/odoc.css2
	@mv $$(pwd)/docs/_build/api/odoc/_html/odoc.css2  $$(pwd)/docs/_build/api/odoc/_html/odoc.css

doc-html-and-linkcheck: doc-html
	@${MAKE} -C docs all

build-sandbox:
	@dune build src/bin_flextesa/main.exe
	@cp _build/default/src/bin_flextesa/main.exe tezos-sandbox

build-test: build-sandbox
	@dune build @buildtest

test:
	@dune runtest
	@./scripts/check_opam_test.sh

test-indent:
	@dune build @runtest_indent

fix-indent:
	@src/lib_stdlib/test-ocp-indent.sh fix

build-deps:
	@./scripts/install_build_deps.sh

build-dev-deps:
	@./scripts/install_build_deps.sh --dev

docker-image:
	@./scripts/create_docker_image.sh

install:
	@dune build @install
	@dune install

uninstall:
	@dune uninstall

clean:
	@-dune clean
	@-find . -name dune-project -delete
	@-rm -f \
		tezos-node \
		tezos-client \
		tezos-signer \
		tezos-admin-client \
		tezos-protocol-compiler \
	  $(foreach p, $(active_protocol_versions), tezos-baker-$(p) tezos-endorser-$(p) tezos-accuser-$(p))
	@-${MAKE} -C docs clean
	@-rm -f docs/api/tezos-{baker,endorser,accuser}-alpha.html docs/api/tezos-{admin-,}client.html docs/api/tezos-signer.html

.PHONY: all test build-deps docker-image clean<|MERGE_RESOLUTION|>--- conflicted
+++ resolved
@@ -37,11 +37,7 @@
 	   cp _build/default/src/proto_$$p/bin_accuser/main_accuser_$$p.exe tezos-accuser-`echo $$p | tr -- _ -` ; \
 	 done
 
-<<<<<<< HEAD
 PROTOCOLS := 000_Ps9mPmXa 001_PtCJ7pwo 002_PsYLVpVv 003_PsddFKi3 004_Pt24m4xi demo
-=======
-PROTOCOLS := genesis alpha demo
->>>>>>> 6ffabdd8
 DUNE_INCS=$(patsubst %,src/proto_%/lib_protocol/dune.inc, ${PROTOCOLS})
 
 generate_dune: ${DUNE_INCS}
